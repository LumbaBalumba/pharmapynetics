<<<<<<< HEAD
from typing import Callable, Literal, override
=======
from __future__ import annotations

from typing import Callable, Literal
>>>>>>> 72e88e83

import numpy as np
from scipy.optimize import Bounds, LinearConstraint, minimize
from sklearn.preprocessing import MinMaxScaler as Scaler

from pharmapynetics.preprocessing import TauEstimator
from pharmapynetics.metrics import Metric, WMSE, ClippedWMSE


class BaseModel:
    def __init__(self, *args, **kwargs) -> None:
        pass

    def fit(self, t: np.ndarray, x: np.ndarray) -> None:
        pass

    def sample(self, t: np.ndarray) -> np.ndarray:
        return np.zeros_like(t)


class PBFTPK(BaseModel):
    d: float
    f: float
    v_d: float
    k_a: float
    k_el: float
    tau_0: float
    tau: float
    t_max: float
    l: float
    clipped: bool
    scaler: Scaler
    base_model: Callable[
        [np.ndarray, float, float, float, float, float, float, float], np.ndarray
    ]
    tau_estimator: TauEstimator
    metric: Metric

    @staticmethod
    def PBFTPK0(
        t: np.ndarray,
        d: float,
        f: float,
        v_d: float,
        k_a: float,
        k_el: float,
        tau_0: float,
        tau: float,
    ) -> np.ndarray:
        x = np.zeros_like(t)

        def absorption_model(t: np.ndarray | float) -> np.ndarray | float:
            t = np.array(t) - tau_0
            return f * d / v_d / k_el / (tau - tau_0) * (1 - np.exp(-k_el * (t)))

        idx_a = (tau_0 <= t) & (t <= tau)
        x[idx_a] = absorption_model(t[idx_a])
        c_max = x[idx_a][-1] if len(x[idx_a]) > 0 else x[0]

        def elimination_model(t: np.ndarray | float) -> np.ndarray | float:
            t = np.array(t) - tau_0
            return c_max * np.exp(-k_el * (t - tau))

        idx_el = t > tau
        x[idx_el] = elimination_model(t[idx_el])

        return x

    @staticmethod
    def PBFTPK1(
        t: np.ndarray,
        d: float,
        f: float,
        v_d: float,
        k_a: float,
        k_el: float,
        tau_0: float,
        tau: float,
    ) -> np.ndarray:
        x = np.zeros_like(t)

        def absorption_model(t: np.ndarray | float) -> np.ndarray | float:
            t = np.array(t) - tau_0
            return (
                f
                * d
                * k_a
                / v_d
                / (k_a - k_el)
                * (np.exp(-k_el * (t)) - np.exp(-k_a * (t)))
            )

        idx_a = (tau_0 < t) & (t <= tau)
        x[idx_a] = absorption_model(t[idx_a])
        c_max = x[idx_a][-1] if len(x[idx_a]) > 0 else 1

        def elimination_model(t: np.ndarray | float) -> np.ndarray | float:
            t = np.array(t) - tau_0
            return c_max * np.exp(-k_el * (t - tau))

        idx_el = t > tau
        x[idx_el] = elimination_model(t[idx_el])

        return x

    def __init__(
        self,
        l: float = 1.0,
        t_max: float = float("inf"),
        base_model: Literal["PBFTPK0"] | Literal["PBFTPK1"] = "PBFTPK1",
        tau_estimation_method: Literal["minmax"] | Literal["peak"] = "peak",
        clipped: bool = False,
    ) -> None:
        self.initialized = False
        self.l = l
        self.t_max = t_max
        self.base_model = PBFTPK.PBFTPK0 if base_model == "PBFTPK0" else PBFTPK.PBFTPK1
        self.tau_estimator = TauEstimator(tau_estimation_method)
        self.clipped = clipped

    @staticmethod
    def bounds() -> Bounds:
        return Bounds(lb=1e-6, ub=[1e3, 1.0, 1e4, 3e2, 3e2])

    @staticmethod
    def constraints() -> LinearConstraint:
        return LinearConstraint([[0, 0, 0, 1, -1]], ub=-1e-6)

    def loss(
        self,
        params: tuple[float, float, float, float, float],
        t: np.ndarray,
        x: np.ndarray,
    ) -> float:
        d, f, v_d, k_a, k_el = params
        return self.metric.estimate(
            self.base_model(t, d, f, v_d, k_a, k_el, self.tau_0, self.tau), x, t
        )

    def fit(self, t: np.ndarray, x: np.ndarray) -> None:
        self.initialized = True

        data = np.column_stack([t, x])
        self.scaler = Scaler()
        data = self.scaler.fit_transform(data)

        t = data[:, 0]
        x = data[:, 1]

        self.tau_0, self.tau = self.tau_estimator.process(t, x, self.t_max)

        x[t < self.tau_0] = 0.0

        self.metric = (
            ClippedWMSE(l=self.l, tau=self.tau, t_max=self.t_max)
            if self.clipped
            else WMSE(l=self.l, tau=self.tau)
        )

        params_initial = [1.3, 0.5, 1, 1, 2]

        cons = self.constraints()

        bounds = self.bounds()

        res = minimize(
            lambda params: self.loss(params, t, x),
            constraints=cons,
            bounds=bounds,
            x0=params_initial,
            method="SLSQP",
        )

        self.d, self.f, self.v_d, self.k_a, self.k_el = res.x

    def sample(self, t: np.ndarray) -> np.ndarray:
        data = np.column_stack([t, np.zeros_like(t)])

        data = self.scaler.transform(data)

        t = data[:, 0]

        x = self.base_model(
            t, self.d, self.f, self.v_d, self.k_a, self.k_el, self.tau_0, self.tau
        )

        data = np.column_stack([t, x])

        data = self.scaler.inverse_transform(data)

        x = data[:, 1]

        x[x < 0] = 0

        return x


class EPBFTPK(BaseModel):
    n_models: int
    models: list[PBFTPK]
    base_model: Literal["PBFTPK0"] | Literal["PBFTPK1"]
    tau_estimation_method: Literal["minmax"] | Literal["peak"]
    clipped: bool
    t_max: float

    def __init__(
        self,
        n_models: int = 1,
        l: float | list[float] | np.ndarray = 1.0,
        base_model: Literal["PBFTPK0"] | Literal["PBFTPK1"] = "PBFTPK1",
        tau_estimation_method: Literal["minmax"] | Literal["peak"] = "peak",
        clipped: bool = False,
        t_max: float = float("inf"),
    ):
        self.n_models = n_models
        self.l = np.ones(n_models) * l
        self.models = []
        self.base_model = base_model
        self.tau_estimation_method = tau_estimation_method
        self.clipped = clipped
        self.t_max = t_max

    def fit(self, t: np.ndarray, x: np.ndarray) -> None:
        r = x.copy()
        t_max = self.t_max
        for i in range(self.n_models):
            model = PBFTPK(
                l=self.l[i],
                t_max=t_max,
                base_model=self.base_model,
                tau_estimation_method=self.tau_estimation_method,
                clipped=self.clipped,
            )
            model.fit(t, r)
            self.models.append(model)
            r -= self.models[i].sample(t)
            t_max = model.tau

    def sample(self, t: np.ndarray) -> np.ndarray:
        x = np.zeros_like(t)
        for model in self.models:
            x += model.sample(t)
        return x

    def add_model(self, *args, **kwargs) -> EPBFTPK:
        self.n_models += 1
        self.models.append(PBFTPK(*args, **kwargs))
        return self<|MERGE_RESOLUTION|>--- conflicted
+++ resolved
@@ -1,10 +1,6 @@
-<<<<<<< HEAD
-from typing import Callable, Literal, override
-=======
 from __future__ import annotations
 
 from typing import Callable, Literal
->>>>>>> 72e88e83
 
 import numpy as np
 from scipy.optimize import Bounds, LinearConstraint, minimize
@@ -118,34 +114,15 @@
         tau_estimation_method: Literal["minmax"] | Literal["peak"] = "peak",
         clipped: bool = False,
     ) -> None:
-        self.initialized = False
+        self.initilized = False
         self.l = l
         self.t_max = t_max
         self.base_model = PBFTPK.PBFTPK0 if base_model == "PBFTPK0" else PBFTPK.PBFTPK1
         self.tau_estimator = TauEstimator(tau_estimation_method)
         self.clipped = clipped
 
-    @staticmethod
-    def bounds() -> Bounds:
-        return Bounds(lb=1e-6, ub=[1e3, 1.0, 1e4, 3e2, 3e2])
-
-    @staticmethod
-    def constraints() -> LinearConstraint:
-        return LinearConstraint([[0, 0, 0, 1, -1]], ub=-1e-6)
-
-    def loss(
-        self,
-        params: tuple[float, float, float, float, float],
-        t: np.ndarray,
-        x: np.ndarray,
-    ) -> float:
-        d, f, v_d, k_a, k_el = params
-        return self.metric.estimate(
-            self.base_model(t, d, f, v_d, k_a, k_el, self.tau_0, self.tau), x, t
-        )
-
     def fit(self, t: np.ndarray, x: np.ndarray) -> None:
-        self.initialized = True
+        self.initilized = True
 
         data = np.column_stack([t, x])
         self.scaler = Scaler()
@@ -166,12 +143,18 @@
 
         params_initial = [1.3, 0.5, 1, 1, 2]
 
-        cons = self.constraints()
-
-        bounds = self.bounds()
+        cons = LinearConstraint([[0, 0, 0, 1, -1]], ub=-1e-4)
+
+        bounds = Bounds(lb=1e-4, ub=[1e3, 1.0, 1e4, 300, 300])
+
+        def target_function(params):
+            d, f, v_d, k_a, k_el = params
+            return self.metric.estimate(
+                self.base_model(t, d, f, v_d, k_a, k_el, self.tau_0, self.tau), x, t
+            )
 
         res = minimize(
-            lambda params: self.loss(params, t, x),
+            target_function,
             constraints=cons,
             bounds=bounds,
             x0=params_initial,
